# demand

[![Crates.io](https://img.shields.io/crates/v/demand)
](https://crates.io/crates/demand)
[![docs.rs](https://img.shields.io/docsrs/demand)](https://docs.rs/demand)
[![GitHub License](https://img.shields.io/github/license/jdx/demand)](./LICENSE)
[![GitHub Workflow Status](https://img.shields.io/github/actions/workflow/status/jdx/demand/test.yml)](https://github.com/jdx/demand/actions/workflows/test.yml)
[![GitHub issues](https://img.shields.io/github/issues/jdx/demand)](http://github.com/jdx/demand/issues)

A prompt library for Rust. Based on [huh? for Go](https://github.com/charmbracelet/huh).

## Input

Single-line text input.

Run example with [`cargo run --example input`](./examples/input.rs).

![Input](./assets/input.gif)

```rust
use demand::Input;

fn main() {
    let t = Input::new("What's your name?")
        .description("We'll use this to personalize your experience.")
        .placeholder("Enter your name")
        .prompt("Name: ");
    let i = t.run().expect("error running input");
    println!("Input: {}", i);
}
```

Run example with [`cargo run --example input-password`](./examples/input-password.rs).

![Input](./assets/input-password.gif)

```rust
use demand::Input;

fn main() {
    let t = Input::new("Set a password")
        .placeholder("Enter password")
        .prompt("Password: ")
        .password(true);
    let i = t.run().expect("error running input");
    println!("Password: {}", i);
}
```

## Text

Multi-line text input.

TODO

## Select

Select from a list of options.

Run example with [`cargo run --example select`](./examples/select.rs).

![Select](./assets/select.gif)

```rust
use demand::{DemandOption, Select};

fn main() {
    let ms = Select::new("Toppings")
        .description("Select your topping")
        .filterable(true)
        .option(DemandOption::new("Lettuce"))
        .option(DemandOption::new("Tomatoes"))
        .option(DemandOption::new("Charm Sauce"))
        .option(DemandOption::new("Jalapenos").label("Jalapeños"))
        .option(DemandOption::new("Cheese"))
        .option(DemandOption::new("Vegan Cheese"))
        .option(DemandOption::new("Nutella"));
    ms.run().expect("error running select");
}
```

## Multiselect

Select multiple options from a list.
Run example with [`cargo run --example multiselect`](./examples/multiselect.rs).

![Multiselect](./assets/multiselect.gif)

```rust
use demand::{DemandOption, MultiSelect};

fn main() {
    let ms = MultiSelect::new("Toppings")
        .description("Select your toppings")
        .min(1)
        .max(4)
        .filterable(true)
        .option(DemandOption::new("Lettuce").selected(true))
        .option(DemandOption::new("Tomatoes").selected(true))
        .option(DemandOption::new("Charm Sauce"))
        .option(DemandOption::new("Jalapenos").label("Jalapeños"))
        .option(DemandOption::new("Cheese"))
        .option(DemandOption::new("Vegan Cheese"))
        .option(DemandOption::new("Nutella"));
    ms.run().expect("error running multi select");
}
```

## Confirm

Confirm a question with a yes or no.
Run example with [`cargo run --example confirm`](./examples/confirm.rs).

![Confirm](./assets/confirm.gif)

```rust
use demand::Confirm;

fn main() {
    let ms = Confirm::new("Are you sure?")
        .affirmative("Yes!")
        .negative("No.");
    let yes = ms.run().expect("error running confirm");
    println!("yes: {}", yes);
}
```

<<<<<<< HEAD
## Themes

Supply your own custom theme or choose from one of the predefined themes:

Derive a custom theme from the default theme.

```rust
let theme = Theme {
    selected_prefix: String::from(" •"),
    selected_prefix_fg: Theme::color_rgb(2, 191, 135),
    unselected_prefix: String::from("  "),
    ..Theme::default()
};

Input::new("What's your e-mail?")
        .description("Please enter your e-mail address.")
        .placeholder("name@domain.com")
        .theme(theme.clone())
        .run()
        .expect("error running input")?;
```

### Base 16

![base16](./assets/themes/base16.gif)

### Charm

Default if colors are enabled in the console.

![charm](./assets/themes/charm.gif)

### Catppuccin

![catppuccin](./assets/themes/catppuccin.gif)

### Dracula

![dracula](./assets/themes/dracula.gif)

### New

Default if colors are NOT enabled in the console.

![new](./assets/themes/new.gif)
=======
## Spinner

Spinners are used to indicate that a process is running.
Run example with [`cargo run --example spinner`](./examples/spinner.rs).

![Spinner](./assets/spinner.gif)

```rust
use std::{thread::sleep, time::Duration};

use demand::{Spinner, SpinnerStyle};

fn main() {
    Spinner::new("Loading Data...")
        .style(SpinnerStyle::line())
        .run(|| {
            sleep(Duration::from_secs(2));
        })
        .expect("error running spinner");
    println!("Done!");
}
```
>>>>>>> fc340613
<|MERGE_RESOLUTION|>--- conflicted
+++ resolved
@@ -125,7 +125,29 @@
 }
 ```
 
-<<<<<<< HEAD
+## Spinner
+
+Spinners are used to indicate that a process is running.
+Run example with [`cargo run --example spinner`](./examples/spinner.rs).
+
+![Spinner](./assets/spinner.gif)
+
+```rust
+use std::{thread::sleep, time::Duration};
+
+use demand::{Spinner, SpinnerStyle};
+
+fn main() {
+    Spinner::new("Loading Data...")
+        .style(SpinnerStyle::line())
+        .run(|| {
+            sleep(Duration::from_secs(2));
+        })
+        .expect("error running spinner");
+    println!("Done!");
+}
+```
+
 ## Themes
 
 Supply your own custom theme or choose from one of the predefined themes:
@@ -170,28 +192,4 @@
 
 Default if colors are NOT enabled in the console.
 
-![new](./assets/themes/new.gif)
-=======
-## Spinner
-
-Spinners are used to indicate that a process is running.
-Run example with [`cargo run --example spinner`](./examples/spinner.rs).
-
-![Spinner](./assets/spinner.gif)
-
-```rust
-use std::{thread::sleep, time::Duration};
-
-use demand::{Spinner, SpinnerStyle};
-
-fn main() {
-    Spinner::new("Loading Data...")
-        .style(SpinnerStyle::line())
-        .run(|| {
-            sleep(Duration::from_secs(2));
-        })
-        .expect("error running spinner");
-    println!("Done!");
-}
-```
->>>>>>> fc340613
+![new](./assets/themes/new.gif)